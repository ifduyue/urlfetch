#coding: utf8

'''
urlfetch
~~~~~~~~~~

An easy to use HTTP client based on httplib.

:copyright: (c) 2011-2012  Elyes Du.
:license: BSD 2-clause License, see LICENSE for details.
'''

__version__ = '0.4.0'
__author__ = 'Elyes Du <lyxint@gmail.com>'
__url__ = 'https://github.com/lyxint/urlfetch'

import os
import sys

if sys.version_info >= (3, 0):
    py3k = True
    unicode = str
else:
    py3k = False

if py3k:
    from http.client import HTTPConnection, HTTPSConnection
    from urllib.parse import urlencode
    import urllib.parse as urlparse
    import http.cookies as Cookie
    basestring = (str, bytes)

    def b(s):
        return s.encode('latin-1')

    def u(s):
        return s
else:
    from httplib import HTTPConnection, HTTPSConnection
    from urllib import urlencode
    import urlparse
    import Cookie

    def b(s):
        return s

    def u(s):
        return unicode(s, "unicode_escape")

import socket
import base64
from functools import partial
from io import BytesIO
import codecs
writer = codecs.lookup('utf-8')[3]

try:
    import json
except ImportError:
    import simplejson as json


__all__ = [
    'fetch', 'request',
    'get', 'head', 'put', 'post', 'delete', 'options',
    'UrlfetchException',
    'sc2cs', 'random_useragent', 'mb_code',
]

_allowed_methods = ("GET", "DELETE", "HEAD", "OPTIONS",
                    "PUT", "POST", "TRACE", "PATCH")


class UrlfetchException(Exception):
    pass

_boundary_prefix = None


def choose_boundary():
    '''Generate a multipart boundry.

    :rtype: string
    '''

    global _boundary_prefix
    if _boundary_prefix is None:
        _boundary_prefix = "urlfetch"
        import os
        try:
            uid = repr(os.getuid())
            _boundary_prefix += "." + uid
        except AttributeError:
            pass
        try:
            pid = repr(os.getpid())
            _boundary_prefix += "." + pid
        except AttributeError:
            pass
    import uuid
    return "(*^__^*)%s.%s" % (_boundary_prefix, uuid.uuid4().hex)


def _encode_multipart(data, files):
    '''Encode multipart.

    :param data: data to be encoded
    :type data: dict
    :param files: files to be encoded
    :type files: dict
    :rtype: encoded binary string
    '''

    body = BytesIO()
    boundary = choose_boundary()
    part_boundary = b('--%s\r\n' % boundary)

    if isinstance(data, dict):
        for name, value in data.items():
            body.write(part_boundary)
            writer(body).write('Content-Disposition: form-data; '
                               'name="%s"\r\n' % name)
            body.write(b'Content-Type: text/plain\r\n\r\n')
            if py3k and isinstance(value, str):
                writer(body).write(value)
            else:
                body.write(value)
            body.write(b'\r\n')

    for fieldname, f in files.items():
        if isinstance(f, tuple):
            filename, f = f
        elif hasattr(f, 'name'):
            filename = os.path.basename(f.name)
        else:
            filename = None
            raise UrlfetchException("file must has filename")

        if hasattr(f, 'read'):
            value = f.read()
        elif isinstance(f, basestring):
            value = f
        else:
            value = str(f)

        body.write(part_boundary)
        if filename:
            writer(body).write('Content-Disposition: form-data; name="%s"; '
                               'filename="%s"\r\n' % (fieldname, filename))
            body.write(b'Content-Type: application/octet-stream\r\n\r\n')
        else:
            writer(body).write('Content-Disposition: form-data; name="%s"'
                               '\r\n' % name)
            body.write(b'Content-Type: text/plain\r\n\r\n')

        if py3k and isinstance(value, str):
            writer(body).write(value)
        else:
            body.write(value)
        body.write(b'\r\n')

    body.write(b('--' + boundary + '--\r\n'))

    content_type = 'multipart/form-data; boundary=%s' % boundary
    #body.write(b(content_type))

    return content_type, body.getvalue()

<<<<<<< HEAD
=======
class Headers(object):
    ''' Headers
    
    to simplify fetch() interface, class Headers helps to manipulate parameters
    '''
    def __init__(self):
        ''' make default headers '''
        self.__headers = {
            'Accept': '*/*',
            'User-Agent':  'urlfetch/' + __version__,
        }
    
    def random_user_agent(self, filename):
        ''' generate random User-Agent string from collection in filename'''
        self.__headers['User-Agent'] = randua(filename)
    
    def basic_auth(self, username, password):
        ''' add username/password for basic authentication '''
        auth = '%s:%s' % (username, password)
        auth = base64.b64encode(auth.encode('utf-8'))
        self.__headers['Authorization'] = 'Basic ' + auth.decode('utf-8')

    def put(self, k, v):
        ''' add new parameter to headers '''
        self.__headers[k.title()] = v
    
    def items(self):
        ''' return headers dictionary '''
        return self.__headers
>>>>>>> 06d12424

## classes ##
class Response(object):
    '''A Response object.

    >>> import urlfetch
    >>> response = urlfetch.get("http://docs.python.org/")
    >>>
    >>> response.status, response.reason, response.version
    (200, 'OK', 10)
    >>> type(response.body), len(response.body)
    (<type 'str'>, 8719)
    >>> type(response.text), len(response.text)
    (<type 'unicode'>, 8719)
    >>> response.getheader('server')
    'Apache/2.2.16 (Debian)'
    >>> response.getheaders()
    [
        ('content-length', '8719'),
        ('x-cache', 'MISS from localhost'),
        ('accept-ranges', 'bytes'),
        ('vary', 'Accept-Encoding'),
        ('server', 'Apache/2.2.16 (Debian)'),
        ('last-modified', 'Tue, 26 Jun 2012 19:23:18 GMT'),
        ('connection', 'close'),
        ('etag', '"13cc5e4-220f-4c36507ded580"'),
        ('date', 'Wed, 27 Jun 2012 06:50:30 GMT'),
        ('content-type', 'text/html'),
        ('x-cache-lookup', 'MISS from localhost:8080')
    ]
    >>> response.headers
    {
        'content-length': '8719',
        'x-cache': 'MISS from localhost',
        'accept-ranges': 'bytes',
        'vary': 'Accept-Encoding',
        'server': 'Apache/2.2.16 (Debian)',
        'last-modified': 'Tue, 26 Jun 2012 19:23:18 GMT',
        'connection': 'close',
        'etag': '"13cc5e4-220f-4c36507ded580"',
        'date': 'Wed, 27 Jun 2012 06:50:30 GMT',
        'content-type': 'text/html',
        'x-cache-lookup': 'MISS from localhost:8080'
    }

    '''

    def __init__(self, r, **kwargs):
        self._r = r  # httplib.HTTPResponse
        self.msg = r.msg

        #: Status code returned by server.
        self.status = r.status

        #: Reason phrase returned by server.
        self.reason = r.reason

        #: HTTP protocol version used by server.
        #: 10 for HTTP/1.0, 11 for HTTP/1.1.
        self.version = r.version
        self._content = None
        self._headers = None
        self._text = None
        self._json = None

        self.getheader = r.getheader
        self.getheaders = r.getheaders

        for k in kwargs:
            setattr(self, k, kwargs[k])

        # if content (length) size is more than length_limit, skip
        try:
            self.length_limit = int(kwargs.get('length_limit'))
        except:
            self.length_limit = None

        content_length = int(self.getheader('Content-Length', 0))
        if self.length_limit and  content_length > self.length_limit:
            self.close()
<<<<<<< HEAD
            raise UrlfetchException("Content length is more than %d bytes"
                                    % self.length_limit)

        self._body = self._download_content()
        self.close()

    def _download_content(self, chunk_size=10 * 1024):
        ''' download content if chunked

        chunk_size: size of chunk, default: 10 * 1024
=======
            raise UrlfetchException("Content length is more than %d bytes" % length_limit)  
        
    def read_content(self, chunk_size = 10 * 1024):
        ''' read content (for streaming and large files)
        
        chunk_size: size of chunk, default: 10 * 1024        
>>>>>>> 06d12424
        '''
        while True:
            chunk = self._r.read(chunk_size)
            if not chunk:
                break
<<<<<<< HEAD

            content += chunk

            if self.length_limit and len(content) > self.length_limit:
                raise UrlfetchException("Content length is more than %d bytes"
                                        % self.length_limit)

        return content

    @classmethod
    def from_httplib(cls, r, **kwargs):
        '''Generate a :class:`~urlfetch.Response` object from an httplib
        response object.
        '''

=======
            yield chunk
        
    @classmethod
    def from_httplib(cls, r, **kwargs):
        '''Generate a :class:`~urlfetch.Response` object from an httplib response object.'''
>>>>>>> 06d12424
        return cls(r, **kwargs)

    @property
<<<<<<< HEAD
    def body(self):
        '''Response body.'''

        if self._body is None:
            self._body = self._download_content()
        return self._body

    # compatible with requests
    content = body

    @property
    def text(self):
        '''Response body in unicode.'''

=======
    def content(self):
        '''Response content.'''
        
        if self._content is None:
            content = b("")
            for chunk in self.read_content():
                content += chunk
                if self.length_limit and len(content) > self.length_limit:
                    raise UrlfetchException("Content length is more than %d bytes" % length_limit)  
            self._content = content
        return self._content
    
    @property
    def text(self):
        '''Response content in unicode.'''
        
>>>>>>> 06d12424
        if self._text is None:
            self._text = mb_code(self.content)
        return self._text

    @property
    def json(self, encoding=None):
        '''Load response body as json'''

        if self._json is None:
            try:
                self._json = json.loads(self.text, encoding=encoding)
            except:
                pass
        return self._json

    @property
    def headers(self):
        '''Response headers.

        Response headers is a dict with all keys in lower case.

        >>> import urlfetch
        >>> response = urlfetch.get("http://docs.python.org/")
        >>> response.headers
        {
            'content-length': '8719',
            'x-cache': 'MISS from localhost',
            'accept-ranges': 'bytes',
            'vary': 'Accept-Encoding',
            'server': 'Apache/2.2.16 (Debian)',
            'last-modified': 'Tue, 26 Jun 2012 19:23:18 GMT',
            'connection': 'close',
            'etag': '"13cc5e4-220f-4c36507ded580"',
            'date': 'Wed, 27 Jun 2012 06:50:30 GMT',
            'content-type': 'text/html',
            'x-cache-lookup': 'MISS from localhost:8080'
        }

        '''

        if self._headers is None:
            self._headers = dict((k.lower(), v) for k, v in self.getheaders())
        return self._headers

    @property
    def cookies(self):
        '''Cookies in dict'''

        c = Cookie.SimpleCookie(self.getheader('set-cookie'))
        sc = [(i.key, i.value) for i in c.itervalues()]
        return dict(sc)

    @property
    def cookiestring(self):
        '''Cookie string'''
        cookies = self.cookies
        return '; '.join(['%s=%s' for k, v in cookies.items()])

    def close(self):
        '''Close the connection'''
        if hasattr(self, 'connection'):
            self.connection.close()
        self._r.close()

    def __del__(self):
        self.close()


class Session(object):
    '''A session object.'''

    def __init__(self, headers={}, cookies={}):
        self._headers = {}
        self._cookies = cookies

        for k, v in headers.items():
            self._headers[k.title()] = v

    def putheader(self, header, value):
        '''Add an header to default headers'''
        self._headers[header.title()] = value

    def popheader(self, header):
        '''Remove an header from default headers'''
        return self._headers.pop(header.title())

    def putcookie(self, key, value=""):
        '''Add an cookie to default cookies'''
        self._cookies[key] = value

    def popcookie(self, key):
        '''Remove an cookie from default cookies'''
        self._cookies.pop(key)

    @property
    def headers(self):
        return dict((k.lower(), v) for k, v in self._headers)

    @property
    def cookies(self):
        return self._cookies

    @property
    def cookiestring(self):
        return '; '.join(['%s=%s' % (k, v) for k, v in self.cookies.items()])

    def dump(self, fileobj, cls='marshal'):
        '''pack a session and write packed bytes to fileobj

        :param fileobj: a file(-like) object which have ``write`` method
        :type fileobj: file
        :param cls: use which class to pack the session
        :type cls: string, ``marshal``, ``pickle``, etc...

        >>> s = urlfetch.Session({'User-Agent': 'urlfetch'}, {'foo': 'bar'})
        >>> f = open('session.jar', 'wb')
        >>> s.dump(f)
        >>> f.close()
        '''
        dump = import_object('%s.dump' % cls)
        return dump(self.dumps(cls), fileobj)

    def dumps(self, cls='marshal'):
        '''pack a seesion and return packed bytes
        
        :param cls: use which class to pack the session
        :type cls: string, ``marshal``, ``pickle``, etc...
        :rtype: packed bytes

        >>> s = urlfetch.Session({'User-Agent': 'urlfetch'}, {'foo': 'bar'})
        >>> s.dumps()
        ...
        '''
        session = {'headers': self._headers, 'cookies': self._cookies}
        dumps = import_object('%s.dumps' % cls)
        return dumps(session)

    def load(self, fileobj, cls='marshal'):
        '''unpack a session from fileobj

        :param fileobj: a file(-like) object which have ``read`` method
        :type fileobj: file
        :param cls: use which class to unpack the session
        :type cls: string, ``marshal``, ``pickle``, etc...

        >>> s = urlfetch.Session()
        >>> s = open('session.jar', 'rb')
        >>> s.load(f)
        >>> f.close()
        '''
        load = import_object('%s.load' % cls)
        session = load(fileobj)
        self._headers.update(session['headers'])
        self._cookies.update(session['cookies'])

    def loads(self, string, cls='marshal'):
        '''unpack a seesion from string
        
        :param string: the string to be unpacked
        :type string: bytes
        :param cls: use which class to pack the session
        :type cls: string, ``marshal``, ``pickle``, etc...
        :rtype: unpacked bytes

        >>> s = urlfetch.Session({'User-Agent': 'urlfetch'}, {'foo': 'bar'})
        >>> s.loads(s.dumps())
        {'headers': {'User-Agent': 'urlfetch'}, 'cookies': {'foo': 'bar'}}
        '''
        loads = import_object('%s.loads' % cls)
        return loads(string)

    def request(self, *args, **kwargs):
        '''Issue a request'''
        headers = self.headers.copy()
        headers['Cookie'] = self.cookiestring
        headers.update(kwargs.get('headers', {}))
        kwargs['headers'] = headers

        r = request(*args, **kwargs)

        cookies = r.cookies
        self._cookies.update(cookies)

        return r

    def get(self, *args, **kwargs):
        '''Issue a get request'''
        headers = self.headers.copy()
        headers['Cookie'] = self.cookiestring
        headers.update(kwargs.get('headers', {}))
        kwargs['headers'] = headers

        r = get(*args, **kwargs)

        cookies = r.cookies
        self._cookies.update(cookies)

        return r

    def post(self, *args, **kwargs):
        '''Issue a post request'''
        headers = self.headers.copy()
        headers['Cookie'] = self.cookiestring
        headers.update(kwargs.get('headers', {}))
        kwargs['headers'] = headers

        r = post(*args, **kwargs)

        cookies = r.cookies
        self._cookies.update(cookies)

        return r

    def put(self, *args, **kwargs):
        '''Issue a put request'''
        headers = self.headers.copy()
        headers['Cookie'] = self.cookiestring
        headers.update(kwargs.get('headers', {}))
        kwargs['headers'] = headers

        r = put(*args, **kwargs)

        cookies = r.cookies
        self._cookies.update(cookies)

        return r

    def delete(self, *args, **kwargs):
        '''Issue a delete request'''
        headers = self.headers.copy()
        headers['Cookie'] = self.cookiestring
        headers.update(kwargs.get('headers', {}))
        kwargs['headers'] = headers

        r = delete(*args, **kwargs)

        cookies = r.cookies
        self._cookies.update(cookies)

        return r

    def head(self, *args, **kwargs):
        '''Issue a head request'''
        headers = self.headers.copy()
        headers['Cookie'] = self.cookiestring
        headers.update(kwargs.get('headers', {}))
        kwargs['headers'] = headers

        r = head(*args, **kwargs)

        cookies = r.cookies
        self._cookies.update(cookies)

        return r

    def options(self, *args, **kwargs):
        '''Issue a options request'''
        headers = self.headers.copy()
        headers['Cookie'] = self.cookiestring
        headers.update(kwargs.get('headers', {}))
        kwargs['headers'] = headers

        r = options(*args, **kwargs)

        cookies = r.cookies
        self._cookies.update(cookies)

        return r

    def trace(self, *args, **kwargs):
        '''Issue a trace request'''
        headers = self.headers.copy()
        headers['Cookie'] = self.cookiestring
        headers.update(kwargs.get('headers', {}))
        kwargs['headers'] = headers

        r = trace(*args, **kwargs)

        cookies = r.cookies
        self._cookies.update(cookies)

        return r

    def patch(self, *args, **kwargs):
        '''Issue a patch request'''
        headers = self.headers.copy()
        headers['Cookie'] = self.cookiestring
        headers.update(kwargs.get('headers', {}))
        kwargs['headers'] = headers

        r = patch(*args, **kwargs)

        cookies = r.cookies
        self._cookies.update(cookies)

        return r


## methods ##
def fetch(*args, **kwargs):
    ''' fetch an URL.

    :func:`~urlfetch.fetch` is a wrapper of :func:`~urlfetch.request`.
    It calls :func:`~urlfetch.get` by default. If one of parameter ``data``
    or parameter ``files`` is supplied, :func:`~urlfetch.post` is called.
    '''

    data = kwargs.get('data', None)
    files = kwargs.get('files', {})

    if data is not None and isinstance(data, (basestring, dict)) or files:
        return post(*args, **kwargs)
    return get(*args, **kwargs)


def request(url, method="GET", data=None, headers={},
            timeout=socket._GLOBAL_DEFAULT_TIMEOUT, files={},
            randua=False, auth=None, length_limit=None, **kwargs):

    ''' request an URL

    :param url: URL to be fetched.
    :type url: string
    :param method: HTTP method, one of ``GET``, ``DELETE``, ``HEAD``,
                   ``OPTIONS``, ``PUT``, ``POST``, ``TRACE``, ``PATCH``.
                   ``GET`` by default.
    :type method: string, optional
    :param headers: HTTP request headers
    :type headers: dict, optional
    :param timeout: timeout in seconds, socket._GLOBAL_DEFAULT_TIMEOUT
                    by default
    :type timeout: integer or float, optional
    :param files: files to be sended
    :type files: dict, optional
    :param randua: if ``True`` or ``path string``, use a random user-agent in
                    headers, instead of ``'urlfetch/' + __version__``
    :type randua: bool or string, default is ``False``
    :param auth: (username, password) for basic authentication
    :type auth: tuple, optional
    :param length_limit: if ``None``, no limits on content length, if the limit
                         reached raised exception 'Content length is more
                         than ...'
    :type length_limit: integer or None, default is ``none``
    :rtype: A :class:`~urlfetch.Response` object
    '''

    scheme, netloc, path, query, fragment = urlparse.urlsplit(url)
    method = method.upper()
    if method not in _allowed_methods:
        raise UrlfetchException("Method shoud be one of " +
                                ", ".join(_allowed_methods))

    requrl = path
    if query:
        requrl += '?' + query
    # do not add fragment
    #if fragment: requrl += '#' + fragment

    # handle 'Host'
    if ':' in netloc:
        host, port = netloc.rsplit(':', 1)
        port = int(port)
    else:
        host, port = netloc, None
    host = host.encode('idna').decode('utf-8')

    if scheme == 'https':
        h = HTTPSConnection(host, port=port, timeout=timeout)
    elif scheme == 'http':
        h = HTTPConnection(host, port=port, timeout=timeout)
    else:
        raise UrlfetchException('Unsupported protocol %s' % scheme)

    # is randua bool or path
    if randua and isinstance(randua, basestring) and \
        os.path.isfile(path):
        randua = True
        randua_file = randua
    else:
        randua = bool(randua)
        randua_file = None

    # default request headers
    reqheaders = {
        'Accept': '*/*',
        'User-Agent': random_useragent(randua_file) if randua else \
                        'urlfetch/' + __version__,
        'Host': host,
    }

    if auth is not None:
        if isinstance(auth, (list, tuple)):
            auth = '%s:%s' % tuple(auth)
        auth = base64.b64encode(auth.encode('utf-8'))
        reqheaders['Authorization'] = 'Basic ' + auth.decode('utf-8')

    if files:
        content_type, data = _encode_multipart(data, files)
        reqheaders['Content-Type'] = content_type
    elif isinstance(data, dict):
        data = urlencode(data, 1)

    if isinstance(data, basestring) and not files:
        # httplib will set 'Content-Length', also you can set it by yourself
        reqheaders["Content-Type"] = "application/x-www-form-urlencoded"
        # what if the method is GET, HEAD or DELETE
        # just do not make so much decisions for users

    for k, v in headers.items():
        reqheaders[k.title()] = v

    h.request(method, requrl, data, reqheaders)
    response = h.getresponse()
    return Response.from_httplib(response, reqheaders=reqheaders,
                                 connection=h, length_limit=length_limit)

# some shortcuts
get = partial(request, method="GET")
post = partial(request, method="POST")
put = partial(request, method="PUT")
delete = partial(request, method="DELETE")
head = partial(request, method="HEAD")
options = partial(request, method="OPTIONS")
# No entity body can be sent with a TRACE request.
trace = partial(request, method="TRACE", files={}, data=None)
patch = partial(request, method="PATCH")

<<<<<<< HEAD
# Mapping status codes to official W3C names
HTTP_STATUS_CODES = {
    100: 'Continue',
    101: 'Switching Protocols',

    200: 'OK',
    201: 'Created',
    202: 'Accepted',
    203: 'Non-Authoritative Information',
    204: 'No Content',
    205: 'Reset Content',
    206: 'Partial Content',

    300: 'Multiple Choices',
    301: 'Moved Permanently',
    302: 'Found',
    303: 'See Other',
    304: 'Not Modified',
    305: 'Use Proxy',
    306: '(Unused)',
    307: 'Temporary Redirect',

    400: 'Bad Request',
    401: 'Unauthorized',
    402: 'Payment Required',
    403: 'Forbidden',
    404: 'Not Found',
    405: 'Method Not Allowed',
    406: 'Not Acceptable',
    407: 'Proxy Authentication Required',
    408: 'Request Timeout',
    409: 'Conflict',
    410: 'Gone',
    411: 'Length Required',
    412: 'Precondition Failed',
    413: 'Request Entity Too Large',
    414: 'Request-URI Too Long',
    415: 'Unsupported Media Type',
    416: 'Requested Range Not Satisfiable',
    417: 'Expectation Failed',

    500: 'Internal Server Error',
    501: 'Not Implemented',
    502: 'Bad Gateway',
    503: 'Service Unavailable',
    504: 'Gateway Timeout',
    505: 'HTTP Version Not Supported',
}


## helpers ##
=======

def randua(filename):
    '''Returns a User-Agent string randomly from file'''
    import os
    import random
    from time import time
    if os.path.isfile(filename):
        uas = [ua.strip() for ua in open(filename).readlines() if not ua.strip().startswith('#')]
        r_ua = random.Random(time())
        return r_ua.choice(uas)
    return 'urlfetch/%s' % __version__
        
>>>>>>> 06d12424
def mb_code(s, coding=None):
    '''encoding/decoding helper'''

    if isinstance(s, unicode):
        return s if coding is None else s.encode(coding)
    for c in ('utf-8', 'gb2312', 'gbk', 'gb18030', 'big5'):
        try:
            s = s.decode(c, errors='replace')
            return s if coding is None else s.encode(coding, errors='replace')
        except:
            pass
    return s


def sc2cs(sc):
    '''Convert Set-Cookie header to cookie string.

    Set-Cookie can be retrieved from a :class:`~urlfetch.Response` instance::

        sc = response.getheader('Set-Cookie')

    :param sc: Set-Cookie
    :type sc: string
    :rtype: cookie string, which is name=value pairs joined by ``\;``.
    '''
    c = Cookie.SimpleCookie(sc)
    sc = ['%s=%s' % (i.key, i.value) for i in c.itervalues()]
    return '; '.join(sc)


def random_useragent(filename=None):
    '''Returns a User-Agent string randomly from file.

    :param filename: path to the file from which a random useragent
                     is generated
    :type filename: string, optional
    '''
    import os
    import random
    from time import time

    if filename is None:
        filename = os.path.join(os.path.abspath(os.path.dirname(__file__)),
                                'extra', 'USER_AGENTS.list')
    if os.path.isfile(filename):
        f = open(filename)
        filesize = os.stat(filename)[6]
        r = random.Random(time())

        while True:
            pos = f.tell() + r.randint(0, filesize)
            pos %= filesize
            f.seek(pos)

            # in case we are in middle of a line
            f.readline()

            line = f.readline().strip()
            if line:
                break

        f.close()
        return line

    return 'urlfetch/%s' % __version__

def import_object(name):
    """Imports an object by name.

    import_object('x.y.z') is equivalent to 'from x.y import z'.
    
    >>> import tornado.escape
    >>> import_object('os.path') is os.path
    True
    >>> import_object('os.path.dirname') is os.path.dirname
    True
    """
    parts = name.split('.')
    obj = __import__('.'.join(parts[:-1]), None, None, [parts[-1]], 0)
    return getattr(obj, parts[-1])<|MERGE_RESOLUTION|>--- conflicted
+++ resolved
@@ -165,39 +165,6 @@
     #body.write(b(content_type))
 
     return content_type, body.getvalue()
-
-<<<<<<< HEAD
-=======
-class Headers(object):
-    ''' Headers
-    
-    to simplify fetch() interface, class Headers helps to manipulate parameters
-    '''
-    def __init__(self):
-        ''' make default headers '''
-        self.__headers = {
-            'Accept': '*/*',
-            'User-Agent':  'urlfetch/' + __version__,
-        }
-    
-    def random_user_agent(self, filename):
-        ''' generate random User-Agent string from collection in filename'''
-        self.__headers['User-Agent'] = randua(filename)
-    
-    def basic_auth(self, username, password):
-        ''' add username/password for basic authentication '''
-        auth = '%s:%s' % (username, password)
-        auth = base64.b64encode(auth.encode('utf-8'))
-        self.__headers['Authorization'] = 'Basic ' + auth.decode('utf-8')
-
-    def put(self, k, v):
-        ''' add new parameter to headers '''
-        self.__headers[k.title()] = v
-    
-    def items(self):
-        ''' return headers dictionary '''
-        return self.__headers
->>>>>>> 06d12424
 
 ## classes ##
 class Response(object):
@@ -258,7 +225,7 @@
         #: HTTP protocol version used by server.
         #: 10 for HTTP/1.0, 11 for HTTP/1.1.
         self.version = r.version
-        self._content = None
+        self._body = None
         self._headers = None
         self._text = None
         self._json = None
@@ -278,91 +245,49 @@
         content_length = int(self.getheader('Content-Length', 0))
         if self.length_limit and  content_length > self.length_limit:
             self.close()
-<<<<<<< HEAD
             raise UrlfetchException("Content length is more than %d bytes"
                                     % self.length_limit)
 
-        self._body = self._download_content()
-        self.close()
-
-    def _download_content(self, chunk_size=10 * 1024):
-        ''' download content if chunked
-
-        chunk_size: size of chunk, default: 10 * 1024
-=======
-            raise UrlfetchException("Content length is more than %d bytes" % length_limit)  
-        
-    def read_content(self, chunk_size = 10 * 1024):
+
+    def read_body(self, chunk_size=10 * 1024):
         ''' read content (for streaming and large files)
         
         chunk_size: size of chunk, default: 10 * 1024        
->>>>>>> 06d12424
         '''
         while True:
             chunk = self._r.read(chunk_size)
             if not chunk:
                 break
-<<<<<<< HEAD
-
-            content += chunk
-
-            if self.length_limit and len(content) > self.length_limit:
-                raise UrlfetchException("Content length is more than %d bytes"
-                                        % self.length_limit)
-
-        return content
+            yield chunk
 
     @classmethod
     def from_httplib(cls, r, **kwargs):
         '''Generate a :class:`~urlfetch.Response` object from an httplib
         response object.
         '''
-
-=======
-            yield chunk
-        
-    @classmethod
-    def from_httplib(cls, r, **kwargs):
-        '''Generate a :class:`~urlfetch.Response` object from an httplib response object.'''
->>>>>>> 06d12424
         return cls(r, **kwargs)
 
     @property
-<<<<<<< HEAD
     def body(self):
         '''Response body.'''
 
         if self._body is None:
-            self._body = self._download_content()
-        return self._body
-
-    # compatible with requests
-    content = body
-
-    @property
-    def text(self):
-        '''Response body in unicode.'''
-
-=======
-    def content(self):
-        '''Response content.'''
-        
-        if self._content is None:
             content = b("")
-            for chunk in self.read_content():
+            for chunk in self.read_body():
                 content += chunk
                 if self.length_limit and len(content) > self.length_limit:
                     raise UrlfetchException("Content length is more than %d bytes" % length_limit)  
-            self._content = content
-        return self._content
-    
+            self._body = content
+        return self._body
+
+    # compatible with requests
+    content = body
+
     @property
     def text(self):
-        '''Response content in unicode.'''
-        
->>>>>>> 06d12424
+        '''Response body in unicode.'''
         if self._text is None:
-            self._text = mb_code(self.content)
+            self._text = mb_code(self.body)
         return self._text
 
     @property
@@ -788,72 +713,9 @@
 trace = partial(request, method="TRACE", files={}, data=None)
 patch = partial(request, method="PATCH")
 
-<<<<<<< HEAD
-# Mapping status codes to official W3C names
-HTTP_STATUS_CODES = {
-    100: 'Continue',
-    101: 'Switching Protocols',
-
-    200: 'OK',
-    201: 'Created',
-    202: 'Accepted',
-    203: 'Non-Authoritative Information',
-    204: 'No Content',
-    205: 'Reset Content',
-    206: 'Partial Content',
-
-    300: 'Multiple Choices',
-    301: 'Moved Permanently',
-    302: 'Found',
-    303: 'See Other',
-    304: 'Not Modified',
-    305: 'Use Proxy',
-    306: '(Unused)',
-    307: 'Temporary Redirect',
-
-    400: 'Bad Request',
-    401: 'Unauthorized',
-    402: 'Payment Required',
-    403: 'Forbidden',
-    404: 'Not Found',
-    405: 'Method Not Allowed',
-    406: 'Not Acceptable',
-    407: 'Proxy Authentication Required',
-    408: 'Request Timeout',
-    409: 'Conflict',
-    410: 'Gone',
-    411: 'Length Required',
-    412: 'Precondition Failed',
-    413: 'Request Entity Too Large',
-    414: 'Request-URI Too Long',
-    415: 'Unsupported Media Type',
-    416: 'Requested Range Not Satisfiable',
-    417: 'Expectation Failed',
-
-    500: 'Internal Server Error',
-    501: 'Not Implemented',
-    502: 'Bad Gateway',
-    503: 'Service Unavailable',
-    504: 'Gateway Timeout',
-    505: 'HTTP Version Not Supported',
-}
 
 
 ## helpers ##
-=======
-
-def randua(filename):
-    '''Returns a User-Agent string randomly from file'''
-    import os
-    import random
-    from time import time
-    if os.path.isfile(filename):
-        uas = [ua.strip() for ua in open(filename).readlines() if not ua.strip().startswith('#')]
-        r_ua = random.Random(time())
-        return r_ua.choice(uas)
-    return 'urlfetch/%s' % __version__
-        
->>>>>>> 06d12424
 def mb_code(s, coding=None):
     '''encoding/decoding helper'''
 
