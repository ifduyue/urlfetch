<<<<<<< HEAD
# coding: utf8
#
#    urlfetch 
#    ~~~~~~~~
#
#    An easy to use HTTP client based on httplib.
#
#    :copyright: (c) 2011  Elyes Du.
#    :license: BSD, see LICENSE for more details.
#
=======
#coding: utf8

'''
urlfetch 
~~~~~~~~~~

An easy to use HTTP client based on httplib.

:copyright: (c) 2011-2012  Elyes Du.
:license: BSD 2-clause License, see LICENSE for details.
'''
>>>>>>> ef1421ec

__version__ = '0.3.6'
__author__ = 'Elyes Du <lyxint@gmail.com>'
__url__ = 'https://github.com/lyxint/urlfetch'

from . import util
from . import uas

if util.py3k:
    from http.client import HTTPConnection, HTTPSConnection, HTTPException
    from http.client import HTTP_PORT, HTTPS_PORT
    from urllib.parse import urlencode, quote as urlquote, quote_plus as urlquote_plus
    import urllib.parse as urlparse
    import http.cookies as Cookie
    basestring = (str, bytes)
    def b(s):
        return s.encode('latin-1')
    def u(s):
        return s
else:
    from httplib import HTTPConnection, HTTPSConnection, HTTPException
    from httplib import HTTP_PORT, HTTPS_PORT
    from urllib import urlencode, quote as urlquote, quote_plus as urlquote_plus
    import urlparse
    import Cookie
    def b(s):
        return s
    def u(s):
        return unicode(s, "unicode_escape")

import socket
import base64
from functools import partial
import os
from io import BytesIO
import codecs
writer = codecs.lookup('utf-8')[3]


__all__ = [
    'sc2cs', 'fetch', 'request', 
    'get', 'head', 'put', 'post', 'delete', 'options',
    'Headers', 'UrlfetchException',
] 

_allowed_methods = ("GET", "DELETE", "HEAD", "OPTIONS", "PUT", "POST", "TRACE", "PATCH")

class UrlfetchException(Exception): pass

def sc2cs(sc):
    '''Convert Set-Cookie header to cookie string.
    
    Set-Cookie can be retrieved from a :class:`~urlfetch.Response` instance::
    
        sc = response.getheader('Set-Cookie')
    
    :param sc: Set-Cookie
    :type sc: string
    :rtype: cookie string, which is name=value pairs joined by ``\;``.
    '''
    c = Cookie.SimpleCookie(sc)
    sc = ['%s=%s' % (i.key, i.value) for i in c.itervalues()]
    return '; '.join(sc)


_boundary_prefix = None
def choose_boundary():
    '''Generate a multipart boundry.
    
    :rtype: string
    '''
    
    global _boundary_prefix
    if _boundary_prefix is None:
        _boundary_prefix = "urlfetch"
        import os
        try:
            uid = repr(os.getuid())
            _boundary_prefix += "." + uid
        except AttributeError: pass
        try:
            pid = repr(os.getpid())
            _boundary_prefix += "." + pid
        except AttributeError: pass
    import uuid
    return "(*^__^*)%s.%s" % (_boundary_prefix, uuid.uuid4().hex)

def _encode_multipart(data, files):
    '''Encode multipart.
    
    :param data: data to be encoded
    :type data: dict
    :param files: files to be encoded
    :type files: dict
    :rtype: encoded binary string
    '''
    
    body = BytesIO()
    boundary = choose_boundary()
    part_boundary = b('--%s\r\n' % boundary)

    if isinstance(data, dict):
        for name, value in data.items():
            body.write(part_boundary)
            writer(body).write('Content-Disposition: form-data; name="%s"\r\n' % name)
            body.write(b'Content-Type: text/plain\r\n\r\n')
            if util.py3k and isinstance(value, str): 
                writer(body).write(value)
            else:
                body.write(value)
            body.write(b'\r\n')
            

    for fieldname, f in files.items():
        if isinstance(f, tuple):
            filename, f = f
        elif hasattr(f, 'name'):
            filename = os.path.basename(f.name)
        else:
            filename = None
            raise UrlfetchException("file must has filename")

        if hasattr(f, 'read'):
            value = f.read()
        elif isinstance(f, basestring):
            value = f
        else:
            value = str(f)

        body.write(part_boundary)
        if filename:
            writer(body).write('Content-Disposition: form-data; name="%s"; filename="%s"\r\n' % (fieldname, filename))
            body.write(b'Content-Type: application/octet-stream\r\n\r\n')
        else:
            writer(body).write('Content-Disposition: form-data; name="%s"\r\n' % name)
            body.write(b'Content-Type: text/plain\r\n\r\n')

        if util.py3k and isinstance(value, str):
            writer(body).write(value)
        else:
            body.write(value)
        body.write(b'\r\n')

    body.write(b('--' + boundary + '--\r\n'))

    content_type = 'multipart/form-data; boundary=%s' % boundary
    #body.write(b(content_type))

    return content_type, body.getvalue()

class Headers(object):
    ''' Headers
    
    to simplify fetch() interface, class Headers helps to manipulate parameters
    '''
    def __init__(self):
        ''' make default headers '''
        self.__headers = {
            'Accept': '*/*',
            'User-Agent':  'urlfetch/' + __version__,
        }
    
    def random_user_agent(self):
        ''' generate random User-Agent string from uas.py collection '''
        self.__headers['User-Agent'] = uas.randua()
    
    def auth(self, username, password):
        ''' add username/password for basic authentication '''
        auth = '%s:%s' % (username, password)
        auth = base64.b64encode(auth.encode('utf-8'))
        self.__headers['Authorization'] = 'Basic ' + auth.decode('utf-8')
    
    def items(self):
        ''' return headers dictionary '''
        return self.__headers

class Response(object):
    '''A Response object.
    
    ::
        
        >>> import urlfetch
        >>> response = urlfetch.get("http://docs.python.org/")
        >>> 
        >>> response.status, response.reason, response.version
        (200, 'OK', 10)
        >>> type(response.body), len(response.text)
        (<type 'str'>, 8719)
        >>> type(response.text), len(response.text)
        (<type 'unicode'>, 8719
        >>> response.getheader('server')
        'Apache/2.2.16 (Debian)'
        >>> response.getheaders()
        [
            ('content-length', '8719'),
            ('x-cache', 'MISS from localhost'),
            ('accept-ranges', 'bytes'),
            ('vary', 'Accept-Encoding'),
            ('server', 'Apache/2.2.16 (Debian)'),
            ('last-modified', 'Tue, 26 Jun 2012 19:23:18 GMT'),
            ('connection', 'close'),
            ('etag', '"13cc5e4-220f-4c36507ded580"'),
            ('date', 'Wed, 27 Jun 2012 06:50:30 GMT'),
            ('content-type', 'text/html'),
            ('x-cache-lookup', 'MISS from localhost:8080')
        ]
        >>> response.headers
        {
            'content-length': '8719',
            'x-cache': 'MISS from localhost',
            'accept-ranges': 'bytes',
            'vary': 'Accept-Encoding',
            'server': 'Apache/2.2.16 (Debian)',
            'last-modified': 'Tue, 26 Jun 2012 19:23:18 GMT',
            'connection': 'close',
            'etag': '"13cc5e4-220f-4c36507ded580"',
            'date': 'Wed, 27 Jun 2012 06:50:30 GMT',
            'content-type': 'text/html',
            'x-cache-lookup': 'MISS from localhost:8080'
        }

    '''
    
    def __init__(self, r, **kwargs):
        self._r = r
        self.msg = r.msg
        
        #: Status code returned by server.
        self.status = r.status
        
        #: Reason phrase returned by server.
        self.reason = r.reason
        
        #: HTTP protocol version used by server. 10 for HTTP/1.0, 11 for HTTP/1.1.
        self.version = r.version
        self._body = None
        self._headers = None
        self._text = None

        self.getheader = r.getheader
        self.getheaders = r.getheaders

        for k in kwargs:
            setattr(self, k, kwargs[k])
    
        if kwargs.get('prefetch', False):
            self._body = self._r.read()
<<<<<<< HEAD
            self.close()        
=======
            self.close()
>>>>>>> ef1421ec
        
    @classmethod
    def from_httplib(cls, r, **kwargs):
        '''Generate a :class:`~urlfetch.Response` object from an httplib response object.'''
        
        return cls(r, **kwargs)
        
    @property
    def body(self):
        '''Response body.'''
        
        if self._body is None:
            self._body = self._r.read()
        return self._body
    
    @property
    def text(self):
        '''Response body in unicode.'''
        
        if self._text is None:
            self._text = util.mb_code(self.body)
        return self._text
    
    @property
    def headers(self):
        '''Response headers.
        
        Response headers is a dict with all keys in lower case.
        
        ::
        
            >>> import urlfetch
            >>> response = urlfetch.get("http://docs.python.org/")
            >>> response.headers
            {
                'content-length': '8719',
                'x-cache': 'MISS from localhost',
                'accept-ranges': 'bytes',
                'vary': 'Accept-Encoding',
                'server': 'Apache/2.2.16 (Debian)',
                'last-modified': 'Tue, 26 Jun 2012 19:23:18 GMT',
                'connection': 'close',
                'etag': '"13cc5e4-220f-4c36507ded580"',
                'date': 'Wed, 27 Jun 2012 06:50:30 GMT',
                'content-type': 'text/html',
                'x-cache-lookup': 'MISS from localhost:8080'
            }
        
        '''
        
        if self._headers is None:
            self._headers = dict((k.lower(), v) for k, v in self._r.getheaders())
        return self._headers

    def close(self):
        if hasattr(self, 'connection'):
            self.connection.close()
        self._r.close()

    def __del__(self):
        self.close()
        

def fetch(url, data=None, headers={}, timeout=socket._GLOBAL_DEFAULT_TIMEOUT, 
<<<<<<< HEAD
            files={}, prefetch=True):
    ''' fetch url

    Args:
        url (str): url to fetch

    Kwargs:
        data (dict/str):  The post data, it can be dict or string

        headers (dict):   The request headers

        timeout (double): The timeout

        files (dict): key is field name, value is (filename, fileobj) OR simply fileobj.
                      fileobj can be a file descriptor open for read or simply string

        prefetch (bool): True for prefetching response body

    Returns:
        response object

    .. note::
        Default headers: {'Accept': '\*/\*'}
=======
            randua=True, files={}, auth=None, prefetch=True, host=None):
    ''' fetch an URL.
    
    :param url: URL to be fetched.
    :type url: string
    :param headers: HTTP request headers
    :type headers: dict, optional
    :param timeout: timeout in seconds, socket._GLOBAL_DEFAULT_TIMEOUT by default
    :type timeout: integer or float, optional
    :param randua: if ``True``, automatically fill in an User-Agent HTTP request header
    :type randua: bool, optional
    :param files: files to be sended
    :type files: dict, optional
    :param auth: basic auth (username, password)
    :type auth: tuple, optional
    :param prefetch: if ``True``, reponse body will be read in automatically, else reponse body will be read in the first you access :meth:`urlfetch.Response.body`
    :type prefetch: bool, optional, default is ``True``
    :param host: specify the IP address for the host, then urlfetch will connect to it
    :type host: string, optional
    :rtype: A :class:`~urlfetch.Response` object
    
    :func:`~urlfetch.fetch` is a wrapper of :func:`~urlfetch.request`.
    It calls :func:`~urlfetch.get` by default. If one of parameter ``data``
    or parameter ``files`` is supplied, :func:`~urlfetch.post` is called.
>>>>>>> ef1421ec
    '''
    
    local = locals()
    if data is not None and isinstance(data, (basestring, dict)):
        return post(**local)
    return get(**local)

<<<<<<< HEAD


def request(url, method="GET", data=None, headers={}, timeout=socket._GLOBAL_DEFAULT_TIMEOUT,
            files={}, prefetch=True):
            
    ''' request a url

    Args:
        url (str): url to fetch

    Kwargs:
        method (str): The request method, 'GET', 'POST', 'HEAD', 'PUT' OR 'DELETE'
                      
        data (dict/str):  The data, it can be dict or string, used for POST or PUT requests

        headers (dict):   The request headers

        timeout (double): The timeout

        files (dict): key is field name, value is (filename, fileobj) OR simply fileobj.
                      fileobj can be a file descriptor open for read or simply string

        prefetch (bool): True for prefetching response body

    Returns:
        response object

    .. note::
        Default headers: {'Accept': '\*/\*'}
=======
def request(url, method="GET", data=None, headers={},
            timeout=socket._GLOBAL_DEFAULT_TIMEOUT,
            randua=True, files={}, auth=None, prefetch=True, host=None):
    ''' request an URL
    
    :param url: URL to be fetched.
    :type url: string
    :param method: HTTP method, one of ``GET``, ``DELETE``, ``HEAD``, ``OPTIONS``, ``PUT``, ``POST``, ``TRACE``, ``PATCH``. ``GET`` by default.
    :type method: string, optional
    :param headers: HTTP request headers
    :type headers: dict, optional
    :param timeout: timeout in seconds, socket._GLOBAL_DEFAULT_TIMEOUT by default
    :type timeout: integer or float, optional
    :param randua: if ``True``, automatically fill in an User-Agent HTTP request header
    :type randua: bool, optional
    :param files: files to be sended
    :type files: dict, optional
    :param auth: basic auth (username, password)
    :type auth: tuple, optional
    :param prefetch: if ``True``, reponse body will be read in automatically, else reponse body will be read in the first you access :class:`~urlfetch.Response`.body
    :type prefetch: bool, optional, default is ``True``
    :param host: specify the IP address for the host, then urlfetch will connect to it
    :type host: string, optional
    :rtype: A :class:`~urlfetch.Response` object
>>>>>>> ef1421ec
    '''

    scheme, netloc, path, query, fragment = urlparse.urlsplit(url)
    method = method.upper()
    if method not in _allowed_methods:
        raise UrlfetchException("Method shoud be one of " + ", ".join(_allowed_methods))

    requrl = path
    if query: requrl += '?' + query
    # do not add fragment
    #if fragment: requrl += '#' + fragment
    
    # handle 'Host'
    if ':' in netloc:
        host, port = netloc.rsplit(':', 1)
        port = int(port)
    else:
        host, port = netloc, None
    host = host.encode('idna').decode('utf-8')
    
    if scheme == 'https':
        h = HTTPSConnection(host, port=port, timeout=timeout)
    elif scheme == 'http':
        h = HTTPConnection(host, port=port, timeout=timeout)
    else:
        raise UrlfetchException('Unsupported protocol %s' % scheme)
        
    # default request headers
    reqheaders = Headers().items()
    
    if files:
        content_type, data = _encode_multipart(data, files)
        reqheaders['Content-Type'] = content_type
    elif isinstance(data, dict):
        data = urlencode(data, 1)
    
    if isinstance(data, basestring) and not files:
        # httplib will set 'Content-Length', also you can set it by yourself
        reqheaders["Content-Type"] = "application/x-www-form-urlencoded"
        # what if the method is GET, HEAD or DELETE 
        # just do not make so much decisions for users

    for k, v in headers.items():
        reqheaders[k.title()] = v 
    
    h.request(method, requrl, data, reqheaders)
    response = h.getresponse()
    return Response.from_httplib(response, prefetch=prefetch, reqheaders=reqheaders, connection=h)

# some shortcuts
get = partial(request, method="GET")
post = partial(request, method="POST")
put = partial(request, method="PUT")
delete = partial(request, method="DELETE")
head = partial(request, method="HEAD")
options = partial(request, method="OPTIONS")
# No entity body can be sent with a TRACE request. 
trace = partial(request, method="TRACE", files={}, data=None)
patch = partial(request, method="PATCH")
<|MERGE_RESOLUTION|>--- conflicted
+++ resolved
@@ -1,15 +1,3 @@
-<<<<<<< HEAD
-# coding: utf8
-#
-#    urlfetch 
-#    ~~~~~~~~
-#
-#    An easy to use HTTP client based on httplib.
-#
-#    :copyright: (c) 2011  Elyes Du.
-#    :license: BSD, see LICENSE for more details.
-#
-=======
 #coding: utf8
 
 '''
@@ -21,7 +9,6 @@
 :copyright: (c) 2011-2012  Elyes Du.
 :license: BSD 2-clause License, see LICENSE for details.
 '''
->>>>>>> ef1421ec
 
 __version__ = '0.3.6'
 __author__ = 'Elyes Du <lyxint@gmail.com>'
@@ -269,11 +256,7 @@
     
         if kwargs.get('prefetch', False):
             self._body = self._r.read()
-<<<<<<< HEAD
-            self.close()        
-=======
             self.close()
->>>>>>> ef1421ec
         
     @classmethod
     def from_httplib(cls, r, **kwargs):
@@ -337,33 +320,7 @@
         self.close()
         
 
-def fetch(url, data=None, headers={}, timeout=socket._GLOBAL_DEFAULT_TIMEOUT, 
-<<<<<<< HEAD
-            files={}, prefetch=True):
-    ''' fetch url
-
-    Args:
-        url (str): url to fetch
-
-    Kwargs:
-        data (dict/str):  The post data, it can be dict or string
-
-        headers (dict):   The request headers
-
-        timeout (double): The timeout
-
-        files (dict): key is field name, value is (filename, fileobj) OR simply fileobj.
-                      fileobj can be a file descriptor open for read or simply string
-
-        prefetch (bool): True for prefetching response body
-
-    Returns:
-        response object
-
-    .. note::
-        Default headers: {'Accept': '\*/\*'}
-=======
-            randua=True, files={}, auth=None, prefetch=True, host=None):
+def fetch(url, data=None, headers={}, timeout=socket._GLOBAL_DEFAULT_TIMEOUT, files={}, prefetch=True):
     ''' fetch an URL.
     
     :param url: URL to be fetched.
@@ -372,12 +329,8 @@
     :type headers: dict, optional
     :param timeout: timeout in seconds, socket._GLOBAL_DEFAULT_TIMEOUT by default
     :type timeout: integer or float, optional
-    :param randua: if ``True``, automatically fill in an User-Agent HTTP request header
-    :type randua: bool, optional
     :param files: files to be sended
     :type files: dict, optional
-    :param auth: basic auth (username, password)
-    :type auth: tuple, optional
     :param prefetch: if ``True``, reponse body will be read in automatically, else reponse body will be read in the first you access :meth:`urlfetch.Response.body`
     :type prefetch: bool, optional, default is ``True``
     :param host: specify the IP address for the host, then urlfetch will connect to it
@@ -387,7 +340,6 @@
     :func:`~urlfetch.fetch` is a wrapper of :func:`~urlfetch.request`.
     It calls :func:`~urlfetch.get` by default. If one of parameter ``data``
     or parameter ``files`` is supplied, :func:`~urlfetch.post` is called.
->>>>>>> ef1421ec
     '''
     
     local = locals()
@@ -395,40 +347,10 @@
         return post(**local)
     return get(**local)
 
-<<<<<<< HEAD
-
 
 def request(url, method="GET", data=None, headers={}, timeout=socket._GLOBAL_DEFAULT_TIMEOUT,
             files={}, prefetch=True):
             
-    ''' request a url
-
-    Args:
-        url (str): url to fetch
-
-    Kwargs:
-        method (str): The request method, 'GET', 'POST', 'HEAD', 'PUT' OR 'DELETE'
-                      
-        data (dict/str):  The data, it can be dict or string, used for POST or PUT requests
-
-        headers (dict):   The request headers
-
-        timeout (double): The timeout
-
-        files (dict): key is field name, value is (filename, fileobj) OR simply fileobj.
-                      fileobj can be a file descriptor open for read or simply string
-
-        prefetch (bool): True for prefetching response body
-
-    Returns:
-        response object
-
-    .. note::
-        Default headers: {'Accept': '\*/\*'}
-=======
-def request(url, method="GET", data=None, headers={},
-            timeout=socket._GLOBAL_DEFAULT_TIMEOUT,
-            randua=True, files={}, auth=None, prefetch=True, host=None):
     ''' request an URL
     
     :param url: URL to be fetched.
@@ -439,18 +361,13 @@
     :type headers: dict, optional
     :param timeout: timeout in seconds, socket._GLOBAL_DEFAULT_TIMEOUT by default
     :type timeout: integer or float, optional
-    :param randua: if ``True``, automatically fill in an User-Agent HTTP request header
-    :type randua: bool, optional
     :param files: files to be sended
     :type files: dict, optional
-    :param auth: basic auth (username, password)
-    :type auth: tuple, optional
     :param prefetch: if ``True``, reponse body will be read in automatically, else reponse body will be read in the first you access :class:`~urlfetch.Response`.body
     :type prefetch: bool, optional, default is ``True``
     :param host: specify the IP address for the host, then urlfetch will connect to it
     :type host: string, optional
     :rtype: A :class:`~urlfetch.Response` object
->>>>>>> ef1421ec
     '''
 
     scheme, netloc, path, query, fragment = urlparse.urlsplit(url)
